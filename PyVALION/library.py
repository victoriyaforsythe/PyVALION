#!/usr/bin/env python
# --------------------------------------------------------
# Distribution statement A. Approved for public release.
# Distribution is unlimited.
# This work was supported by the Office of Naval Research.
# --------------------------------------------------------
"""This library contains components for PyVALION software.

"""

import datetime
import netCDF4
import os
import pickle
import re
from siphon.catalog import TDSCatalog
import subprocess
from tqdm import tqdm

import numpy as np
import pandas as pd

import PyIRI
import PyVALION
from PyVALION import logger

from PyIRI.main_library import adjust_longitude as adjust_lon
from PyIRI.main_library import solzen_timearray_grid


# -----------------------------------------------------------------------------
# -----------------------------------------------------------------------------
def download_GIRO_parameters(time_start,
                             time_finish,
                             ion_name,
                             data_save_dir,
                             save_dir,
                             name_run,
                             clean_directory=True,
                             filter_CS=90):
    """Retrieve GIRO ionospheric parameters from fromlgdc.uml.edu.

    Parameters
    ----------
    time_start : datetime.datetime
        Start date and time for the validation period
    time_finish : datetime.datetime
        End date and time for the validation period
    ion_name : array-like
        String arrays of GIRO ionosondes names
    data_save_dir : str
        Directory where to save the downloaded files
    save_dir : str
        Directory where to save the downloaded files
    name_run : str
        String to add to the name of the files for saved results
    clean_directory : bool
        If set to True the downloaded .txt ionosonde file will be deleted
        (default=True)
    filter_CS : float
        Minimum accepted Autoscaling Confidence Score. Expects values from 0 to
        100, with flag values of 999 for manual scaling and -1 if unknown.
        (default=90)

    Returns
    -------
    data_all : dict
        Dictionary with all the data combined.

    """
    PyVALION.logger.info(''.join(['Downloading data from GIRO for: ',
                                  time_start.strftime('%Y%m%dT%H%MZ'), '-',
                                  time_finish.strftime('%Y%m%dT%H%MZ')]))

    output_flag = np.empty((ion_name.size), dtype=bool)

    # Open a file that has the names and locations of all GIRO stations
    # This is important because the user might want to reduce the number
    # of the ionosondes for the validation
    file_ion_name = os.path.join(PyVALION.giro_names_dir, 'GIRO_Ionosondes.p')
    with open(file_ion_name, 'rb') as fopen:
        giro_name = pickle.load(fopen)

    # Download parameter for each ionosonde for the duration of the val period
    for iname in range(0, ion_name.size):

        ionosonde = ion_name[iname]

        # Index of the ionosonde in GIRO table
        ind_giro = np.where(giro_name['name'] == ionosonde)[0]

        # Save downloaded file as
        file_name_str = (ionosonde
                         + '_' + time_start.strftime('%Y%m%dT%H%MZ')
                         + '_' + time_finish.strftime('%Y%m%dT%H%MZ'))

        output_file_txt = os.path.join(data_save_dir,
                                       file_name_str + '.txt')
        output_file_pic = os.path.join(data_save_dir,
                                       file_name_str + '.p')

        # String for wget in GIRO-desired format
        url = ''.join((
            "https://lgdc.uml.edu/common/DIDBGetValues?ursiCode=", ionosonde,
            "&charName=foF2,foF1,hmF2,hmF1,B0,B1&fromDate=",
            time_start.strftime('%Y/%m/%d+%H:%M:%S'), "&toDate=",
            time_finish.strftime('%Y/%m/%d+%H:%M:%S')))

        # Run wget
        subprocess.run(["wget", "-O", output_file_txt, url, '-q'])

        # Empty arrays to concatenate
        adtime = np.empty((0), dtype=datetime.datetime)
        ascore = np.empty((0), dtype=float)
        afof2 = np.empty((0), dtype=float)
        ahmf2 = np.empty((0), dtype=float)
        aB0 = np.empty((0), dtype=float)
        aB1 = np.empty((0), dtype=float)
        alon = np.empty((0), dtype=float)
        alat = np.empty((0), dtype=float)
        acode = np.empty((0), dtype=object)

        # Open downloaded .txt GIRO file and read it
        with open(output_file_txt, 'r') as file:
            lines = file.readlines()
        str_arr = np.array(lines[25:-1])

        for line in str_arr:
            line_arr = line.split()
            if len(line_arr) == 14:
                stamp, score, fof2, hmf2, B0, B1 = read_GIRO_line(line_arr)
                # Concatenate variables into arrays
                adtime = np.concatenate((adtime, stamp), axis=None)
                ascore = np.concatenate((ascore, score), axis=None)
                afof2 = np.concatenate((afof2, fof2), axis=None)
                ahmf2 = np.concatenate((ahmf2, hmf2), axis=None)
                aB0 = np.concatenate((aB0, B0), axis=None)
                aB1 = np.concatenate((aB1, B1), axis=None)
                alon = np.concatenate((alon, giro_name['lon'][ind_giro]),
                                      axis=None)
                alat = np.concatenate((alat, giro_name['lat'][ind_giro]),
                                      axis=None)
                acode = np.concatenate((acode, giro_name['name'][ind_giro]),
                                       axis=None)

        # Combine parameters to a dictionary
        data = {'dtime': adtime, 'score': ascore, 'fof2': afof2, 'hmf2': ahmf2,
                'B0': aB0, 'B1': aB1, 'lon': alon, 'lat': alat, 'name': acode}

        # If there are elements in adtime array pickle the output
        if adtime.size > 0:
            # Pickle file for each ionosonde
            with open(output_file_pic, 'wb') as fclose:
                pickle.dump(data, fclose)
            output_flag[iname] = True
        else:
            output_flag[iname] = False

        # Delete the .txt file if clean_directory is True
        if clean_directory:
            # Remove the .txt file
            os.remove(output_file_txt)

    # output_flag is an array of bool format, has True if data was present,
    # False if not.
    # The size is the same as the given array ion_name.

    # Create new dictionary to store filtered data
    empty_flt = np.empty((0), dtype=float)
    empty_str = np.empty((0), dtype=str)
    giro_name_good = {'name': empty_str, 'city': empty_str, 'lat': empty_flt,
                      'lon': empty_flt}

    # Filter out data that was not downloaded
    for key in giro_name:
        giro_name_good[key] = giro_name[key][output_flag]

    # Combine and filter out data using CS score
    data_filtered = filter_GIRO_parameters(time_start,
                                           time_finish,
                                           giro_name_good['name'],
                                           data_save_dir,
                                           filter_CS=filter_CS)
    # Pickle file
    output_file_str = ('Filtered_independent_ionosondes_' + name_run + '.p')
    write_file = os.path.join(save_dir, output_file_str)
    with open(write_file, 'wb') as fwrite:
        pickle.dump(data_filtered, fwrite)

    return data_filtered


# -----------------------------------------------------------------------------
# -----------------------------------------------------------------------------
def read_GIRO_line(line_arr):
    """Read 14-element line from GIRO ionosonde file.

    Parameters
    ----------
    line_arr : str
        String from the GIRO file.

    Returns
    -------
    stamp : datetime.datetime
        Datetime stamp from the line.
    score : float
        Confidence score CS.
    fof2 : float
        Critical frequency of F2 layer in MHz.
    hmf2 : float
        Height of the F2 layer in km.
    B1 : float
        Bottom-side thickness of F2 layer in km.
    B0 : float
        Bottom-side shape parameter unitless.
    """

    try:
        data_stamp = '%Y-%m-%dT%H:%M:%S.000Z'
        stamp = datetime.datetime.strptime(line_arr[0], data_stamp)
    except Exception as err:
        stamp = np.nan
        logger.error(''.join(['Invalid datetime format in line_arr[0], ',
                              'failed with Exception: ', str(err)]))

    score = safe_float(line_arr, 1, 'score')
    fof2 = safe_float(line_arr, 2, 'fof2')
    hmf2 = safe_float(line_arr, 6, 'hmf2')
    B0 = safe_float(line_arr, 10, 'B0')
    B1 = safe_float(line_arr, 12, 'B1')

    return stamp, score, fof2, hmf2, B0, B1


# -----------------------------------------------------------------------------
# -----------------------------------------------------------------------------
def safe_float(line_arr, index, label):
    """Check if element is float.

    Parameters
    ----------
    line_arr : str
        String from the GIRO file.
    index : ind
        Index of the array to check.
    label : str
        Label of the array to print out.

    Returns
    -------
    res : flt
        If given element is can be converted to float return it,
        if not, returns nan.
    """

    try:
        res = float(line_arr[index])
    except (ValueError, TypeError):
        logger.error(f'{label} is not a valid float')
        res = np.nan
    return res


# -----------------------------------------------------------------------------
# -----------------------------------------------------------------------------
def make_empty_dict_data():
    """Make empty dictionary to collect GIRO data.

    Returns
    -------
    data : dict
        Dictionary with empty elements.
    """

    empty = np.empty((0))
    data = {'dtime': empty, 'score': empty,
            'fof2': empty, 'hmf2': empty,
            'B0': empty, 'B1': empty,
            'lon': empty, 'lat': empty, 'name': empty}
    return data


# -----------------------------------------------------------------------------
# -----------------------------------------------------------------------------
def filter_GIRO_parameters(time_start,
                           time_finish,
                           ion_name,
                           save_dir,
                           filter_CS=90):
    """Download data from all GIRO ionosondes for the whole validation period.

    Parameters
    ----------
    time_start : datetime.datetime
        Start date and time for the validation period
    time_finish : datetime.datetime
        End date and time for the validation period
    ion_name : array-like
        String arrays of GIRO ionosondes names
    save_dir : str
        Directory where the downloaded files are
    filter_CS : float
        Minimum accepted Autoscaling Confidence Score. Expects values from 0 to
        100, with flag values of 999 for manual scaling and -1 if unknown.
        (default=90)

    Returns
    -------
    data_all : dict
        Dictionary with all the data combined.

    """

    data_all = make_empty_dict_data()

    for iion in range(0, ion_name.size):
        ionosonde = ion_name[iion]

        # Save downloaded file as
        file_name_str = (ionosonde
                         + '_'
                         + time_start.strftime('%Y%m%dT%H%MZ')
                         + '_'
                         + time_finish.strftime('%Y%m%dT%H%MZ') + '.p')

        input_file_pic = os.path.join(save_dir, file_name_str)
        with open(input_file_pic, 'rb') as fin:
            data = pickle.load(fin)

        # Filter out nans in hmf2
        data_new = make_empty_dict_data()
        a = np.where(np.isfinite(data['hmf2']) == 1)[0]
        for key in data_new:
            data_new[key] = data[key][a]

        # Filter out nans in fof2
        data_new2 = make_empty_dict_data()
        a = np.where(np.isfinite(data_new['fof2']) == 1)[0]
        for key in data_new2:
            data_new2[key] = data_new[key][a]

        # Filter out small scores (below filter_CS)
        data_new3 = make_empty_dict_data()
        a = np.where(data_new2['score'] > filter_CS)[0]
        for key in data_new3:
            data_new3[key] = data_new2[key][a]

        # Filter out small-size files (< 10 data points)
        if data_new3['fof2'].size > 10:
            for key in data_all:
                data_all[key] = np.concatenate((data_all[key],
                                                data_new3[key]),
                                               axis=None)

    # Convert datetime to datetime in array form using pandas
    data_all['dtime'] = pd.to_datetime(data_all['dtime'])

    return data_all


# -----------------------------------------------------------------------------
# -----------------------------------------------------------------------------
def freq2den(freq):
    """Convert ionospheric frequency to plasma density.

    Parameters
    ----------
    freq : array-like
        ionospheric freqeuncy in MHz.

    Returns
    -------
    dens : array-like
        plasma density in m-3.

    Notes
    -----
    This function converts ionospheric frequency to plasma density.

    """
    dens = 1.24e10 * (freq)**2
    return dens


# -----------------------------------------------------------------------------
# -----------------------------------------------------------------------------
def nearest_element(array, value):
    """Locate nearest element in array.

    Parameters
    ----------
    array : array-like
        Given array.
    valeu : flt
        Given value.

    Returns
    -------
    smallest_difference_index : int
        Index of the element.

    """
    absolute_val_array = np.abs(array - value)
    smallest_difference_index = absolute_val_array.argmin()
    return smallest_difference_index


# -----------------------------------------------------------------------------
# -----------------------------------------------------------------------------
def find_G_and_y(adtime,
                 alon, alat,
                 data,
                 save_dir,
                 name_run,
                 pickle_outputs=True):
    """Create geometry matrix G and observation vector.

    Parameters
    ----------
    adtime : datetime.datetime
        Array of time
    alon : array-like
        Model array of longitude in degrees (from -180 to 180)
    alat : array-like
        Model array of latitudes in degrees (from -90 to 90)
    data : dict
        Dictionary of GIRO data produced by filter_GIRO_parameters.
    save_dir : str
        Directory where to save the downloaded files
    name_run : str
        String to add to the name of the files for saved results
    pickle_outputs : bool
        It true the outputs are also pickled in the root directory, default
        is True.

    Returns
    -------
    y : dict
        Dictionary that contains observation vectors:
        ay_nmf2 : array-like
            Array of GIRO NmF2 parameter in m-3.
        ay_hmf2 : array-like
            Array of GIRO hmF2 parameter in km.
        ay_B0 : array-like
            Array of GIRO B0 parameter in km.
        ay_B1 : array-like
            Array of GIRO B1 parameter, unitless.
        ay_lon : array-like
            Array of observation longitude in degrees.
        ay_lat : array-like
            Array of observation latitudes in degrees.
        ay_name : array-like
            Array of ionosonde names.
        ay_time : array-like
            Array of observation time.
    units : dict
        Dictionary with strings of units for the keys in dict y
    G : array-like
        Geometry matrix (N_obs, N_time, N_lat, N_lon)
    ion_info : dict
        Dictionary with ionosonde information
        lon : array-like
            Array of longitudes for the stations in degrees.
        ay_lat : array-like
            Array of latitudes latitudes for the stations in degrees.
        name : array-like
            Array of names of the stations.
    """

    # Look for 15/2 min data around
    adtime0 = adtime - datetime.timedelta(minutes=15) / 2.
    adtime1 = adtime + datetime.timedelta(minutes=15) / 2.

    # Empty arrays for concatenation
    ay_hmf2 = np.empty((0))
    ay_fof2 = np.empty((0))
    ay_B0 = np.empty((0))
    ay_B1 = np.empty((0))
    ay_lon = np.empty((0))
    ay_lat = np.empty((0))
    ay_time = np.empty((0))
    ay_name = np.empty((0))

    # Cycle through the array of time frames in a selected day
    PyVALION.logger.info('Forming observation vectors:')
    for it in range(0, adtime.size):
        a = np.where((data['dtime'] >= adtime0[it])
                     & (data['dtime'] < adtime1[it]))[0]

        # Unique ionosondes for this time frame
        un_ion = np.unique(data['name'][a])

        # Cycle through unique ions in the selected time period
        for iion in range(0, un_ion.size):
            b = np.where(data['name'][a] == un_ion[iion])[0]

            # If there is data populate arrays with mean ionosonde obs
            if data['dtime'][a[b]].size > 0:
                mean_fof2 = np.nanmean(data['fof2'][a[b]])
                mean_hmf2 = np.nanmean(data['hmf2'][a[b]])
                mean_B0 = np.nanmean(data['B0'][a[b]])
                mean_B1 = np.nanmean(data['B1'][a[b]])

                # Concatenate obs
                ay_hmf2 = np.concatenate((ay_hmf2, mean_hmf2), axis=None)
                ay_fof2 = np.concatenate((ay_fof2, mean_fof2), axis=None)
                ay_B0 = np.concatenate((ay_B0, mean_B0), axis=None)
                ay_B1 = np.concatenate((ay_B1, mean_B1), axis=None)

                # Concatenate position and time arrays
                ion_lon = adjust_lon(np.unique(data['lon'][a[b]])[0], 'to180')
                ion_lat = np.unique(data['lat'][a[b]])[0]
                ay_lon = np.concatenate((ay_lon, ion_lon), axis=None)
                ay_lat = np.concatenate((ay_lat, ion_lat), axis=None)
                ay_name = np.concatenate((ay_name, un_ion[iion]), axis=None)
                ay_time = np.concatenate((ay_time, adtime[it]), axis=None)

    # Convert frequency to density in cm-3
    ay_nmf2 = PyVALION.library.freq2den(ay_fof2)

    PyVALION.logger.info('Observation vector y has N_obs = ', ay_nmf2.size)
    # Make array for geometry matrix
    G = np.zeros((ay_name.size, adtime.size, alat.size, alon.size))

    PyVALION.logger.info('Forming G:')
    for iob in range(0, ay_name.size):
        it = np.where(adtime == ay_time[iob])[0][0]
        ind_lon = PyVALION.library.nearest_element(alon, ay_lon[iob])
        ind_lat = PyVALION.library.nearest_element(alat, ay_lat[iob])
        G[iob, it, ind_lat, ind_lon] = 1.

    PyVALION.logger.info('G has shape [N_obs, N_time, N_lat, N_lon] = ',
                         G.shape)

    # Write observation vectors to the dictionary
    y = {'fof2': ay_fof2, 'NmF2': ay_nmf2, 'hmF2': ay_hmf2, 'B0': ay_B0,
         'B1': ay_B1, 'lon': ay_lon, 'lat': ay_lat,
         'time': ay_time, 'name': ay_name}

    units = {'fof2': 'Hz', 'NmF2': 'm$^{-3}$', 'hmF2': 'km', 'B0': 'km',
             'B1': 'unitless', 'lon': '°', 'lat': '°',
             'time': 'datetime object', 'name': 'unitless'}

    # Save information about ionosonde stations
    un_names = np.unique(y['name'])

    # Open GIRO information file to pull lon and lat for these stations
    file_ion_name = os.path.join(PyVALION.giro_names_dir, 'GIRO_Ionosondes.p')
    with open(file_ion_name, 'rb') as fopen:
        giro_name = pickle.load(fopen)
    # Find elements from GIRO array of names as in un_names array
    a = np.where(np.isin(giro_name['name'], un_names))[0]
    un_lon = giro_name['lon'][a]
    un_lat = giro_name['lat'][a]

    ion_info = {'name': un_names, 'lon': un_lon, 'lat': un_lat}

    return y, units, G, ion_info


# -----------------------------------------------------------------------------
# -----------------------------------------------------------------------------
def find_model_data(field, G):
    """Find model data for the given field and forward operator.

    Returns
    -------
    field : array-like
        2-D filed of a model parameter in shape [N_time, N_lat, N_lon].
    G : array-like
        Forward operator matrix for the ionosonde data in shape [N_obs, N_time,
        N_lat, N_lon].

    Returns
    -------
    model_data : array-like
        Array of model data, the expected data according to the model.

    """

    # Check that G is compatible with field
    if (field.shape[0: 2] == G.shape[1:3]):
        # Before G and filed can be multiplied, we need to reshape them into
        # [N_obs, N_filed] and [N_field] where N_field is a size of a flattened
        # array that combines time and horizontal grid dimmentions
        nht = G.shape[1] * G.shape[2] * G.shape[3]

        G_reshaped = np.reshape(G, (G.shape[0], nht))
        field_reshaped = np.reshape(field, (nht))

        # Replace nans with zeros (NIMO1 forecast has nans)
        field_reshaped = np.nan_to_num(field_reshaped)

        # Multiply G matrix and model field matrix
        model_data = np.matmul(G_reshaped, field_reshaped)
    else:
        flag = 'Error: G and filed are not compatable.'
        logger.error(flag)

    return model_data


# -----------------------------------------------------------------------------
# -----------------------------------------------------------------------------
def find_residuals(model, G, obs_data, obs_info, units):
    """Find model data for the given field and forward operator.

    Returns
    -------
    model : dict
        Dictionary with model parameters in shape [N_time, N_lat, N_lon].
    G : array-like
        Forward operator matrix for the ionosonde data in shape [N_obs, N_time,
        N_lat, N_lon].
    obs_data : dict
        Dictionary that contains observation vectors:
        ay_nmf2 : array-like
            Array of GIRO NmF2 parameter in m-3.
        ay_hmf2 : array-like
            Array of GIRO hmF2 parameter in km.
        ay_B0 : array-like
            Array of GIRO B0 parameter in km.
        ay_B1 : array-like
            Array of GIRO B1 parameter, unitless.
        ay_lon : array-like
            Array of observation longitude in degrees.
        ay_lat : array-like
            Array of observation latitudes in degrees.
        ay_name : array-like
            Array of ionosonde names.
        ay_time : array-like
            Array of observation time.
    obs_info : dict
        Dictionary with ionosonde information
        lon : array-like
            Array of longitudes for the stations in degrees.
        ay_lat : array-like
            Array of latitudes latitudes for the stations in degrees.
        name : array-like
            Array of names of the stations.
    units : dict
        Dictionary with strings of units for the keys in dict y


    Returns
    -------
    model_data : dict
        Array of model data, the expected data according to the model.
    residuals : dict
        Array of residuals.
    model_units : dict
        Dictionary with strings of units for the keys in dict model_data
    res_ion : dict
        Array of mean residuals for each ionosonde station.

    """

    # The dictionary model_data will be used to store model predictions at
    # observation points
    model_data = {}

    # The dictionary residuals will store the differences between the observed
    # data and the model predictions
    residuals = {}

    # The dictionary model_units will store the units (as strings) for each key
    # in the model_data dictionary
    model_units = {}

    # Loop through all parameters in the model dictionary to extract model data
    # at observation points
    for key in model:
        model_data[key] = PyVALION.library.find_model_data(model[key], G)
        residuals[key] = obs_data[key] - model_data[key]
        model_units[key] = units[key]

    # Create dictionary to save individual mean residuals for each ionosonde
    res_ion = dict.fromkeys(residuals)

    # Loop through all parameters in the model dictionary
    for key in residuals:
        # Make an array with the size of the number of ionosondes
        res_ion[key] = np.zeros((obs_info['name'].size))

        # Loop through all ionosondes
        for i in range(0, obs_info['name'].size):
            # Find mean residuals for each ionosonde
            a = np.where(obs_data['name'] == obs_info['name'][i])[0]
            res_ion[key][i] = np.nanmean(residuals[key][a])

    return model_data, residuals, model_units, res_ion


# -----------------------------------------------------------------------------
# -----------------------------------------------------------------------------
<<<<<<< HEAD
def download_Jason_TEC(time_start,
                       time_finish,
                       save_dir,
                       name_run='',
                       save_data_option=False,
                       sat_names=np.array(["JA2", "JA3"]),
                       jason_manifest_filename="jason_manifest.txt"):
    """Retrieve Jason ionospheric TEC from from www.ncei.noaa.gov THREDDS.

    Parameters
    ----------
    time_start : datetime.datetime
        Start date and time for the validation period.
    time_finish : datetime.datetime
        End date and time for the validation period.
    save_dir : str
        Directory where to save the downloaded data and where Jason file
        manifest is stored.
    name_run : str
        String to add to the name of the files for saved results. Defaults to
        empty string.
    save_data_option : bool
        Option to save data as a pickle (.p) file into save_dir. Defaults to
        False.
    sat_names : array-like
        String arrays of Jason satellite names ("JA2" and/or "JA3").
    jason_manifest_filename : str
        String to designate an alternative Jaosn file manifest filename.

    Returns
    -------
    data_all : dict
        Dictionary with all the data combined.
    """

    # Create or update Jason file manifest
    jason_manifest_path = os.path.join(save_dir, jason_manifest_filename)
    create_or_update_manifest(jason_manifest_path)

    # Cross-reference user-inputted dates with file manifest
    matching_urls = filter_urls_by_timerange(jason_manifest_path, time_start,
                                             time_finish, sat_names)

    # Initialize data dictionary
    data_all = make_empty_dict_data_jason()

    # Loop and read through all matching urls
    # for row in matching_urls:
    print(f"\nProcessing Jason TEC data from {len(matching_urls)} files.")
    for row in tqdm(matching_urls, desc="Jason file progress",
                    unit="file"):
        url = row[0]

        # Perform different file reading routine for Jason-2 and Jason-2 files
        if "JA3" in url and any(sat_names == "JA3"):
            # data_file = read_jason3_file(url)
            data_file = read_jason3_file(url)
        elif "JA2" in url and any(sat_names == "JA2"):
            data_file = read_jason2_file(url)

        # Concatenate all fields in the dictionary
        # data_all = {k: np.concatenate([data_all[k], data_file[k]])
        #             for k in data_all}
        data_all = concat_data_dicts(data_all, data_file)

    # Convert dtime type
    data_all['dtime'] = pd.to_datetime(data_all['dtime'])
    # Indices for data within timespan
    t_match = ((data_all['dtime'] >= time_start)
               & (data_all['dtime'] <= time_finish))
    # Clear out data not within time spec
    data_all = mask_dict(data_all, t_match)

    if save_data_option:
        # Jason raw data filename
        file_str_raw = ('Jason_TEC_raw_' + name_run + '.p')
        file_path_raw = os.path.join(save_dir, file_str_raw)
        print(f"Saving Raw Jason TEC data to: '{file_path_raw}'")
        pickle.dump(data_all, open(file_path_raw, "wb"))

    return data_all


# -----------------------------------------------------------------------------
# -----------------------------------------------------------------------------
def create_or_update_manifest(output_file):
    """Create a new manifest or update an existing one.

    Checks if the manifest file exists. If not, creates a new manifest;
    otherwise, updates it with new files from recent cycles.

    Parameters
    ----------
    output_file : str
        Path to the manifest file to create or update.
    """
    if not os.path.exists(output_file):
        create_manifest(output_file)
    else:
        update_manifest(output_file)


# -----------------------------------------------------------------------------
# -----------------------------------------------------------------------------
def create_manifest(output_file):
    """Create a new manifest of all Jason-2 and Jason-3 .nc files.

    Scans all THREDDS catalog URLs, collects netCDF file URLs, deduplicates
    by filename, and saves the sorted list to the specified manifest file.

    Parameters
    ----------
    output_file : str
        Path to the manifest file to create.
    """
    # Print message to user
    print(f"Creating Jason data file manifest as '{output_file}'.")

    # Jason-2 and Jason-3 catalog URLs (THREDDS):
    catalog_urls = [
        "https://www.ncei.noaa.gov/thredds-ocean/catalog/jason2/gdr/gdr/"
        "catalog.xml",
        "https://www.ncei.noaa.gov/thredds-ocean/catalog/jason3/gdr/gdr/"
        "catalog.xml",
        "https://www.ncei.noaa.gov/thredds-ocean/catalog/jason3/gdr/gdr/gdr/"
        "catalog.xml"
    ]

    print("Counting total cycle catalogs across all Jason-2 and Jason-3 "
          "sources...")
    total_cycles = sum(count_cycle_subcatalogs(url) for url in
                       catalog_urls)
    print(f"Total of {total_cycles} cycle catalogs will be scanned.")

    all_nc_urls = []

    # Use progress bar for combined processing
    with tqdm(total=total_cycles, desc="Processing cycles") as progress:
        for url in catalog_urls:
            all_nc_urls.extend(list_nc_files(url, progress=progress))

    # Deduplicate by filename
    seen = {}
    for url in all_nc_urls:
        fname = os.path.basename(url)
        if (fname not in seen) and "JA2_GPN_2Pf" not in fname:
            seen[fname] = url  # Save only first occurrence

    # Sort by cycle number
    sorted_urls = sorted(seen.values(), key=extract_first_date)

    with open(output_file, "w") as f:
        for url in sorted_urls:
            f.write(url + "\n")

    print(f"{len(sorted_urls)} unique .nc URLs saved to '{output_file}'")


# -----------------------------------------------------------------------------
# -----------------------------------------------------------------------------
def update_manifest(output_file):
    """Update a manifest file by appending new .nc files from newer cycles.

    Scans 'cycleXXX' folders with cycle numbers equal to or higher than the
    last entry and appends only files with timestamps newer than the most
    recent entry in the manifest.

    Parameters
    ----------
    output_file : str
        Path to the manifest file to update.
    """
    # Print message to user
    print(f"File '{output_file}' already exists. Checking for updates.")

    # Load existing URLs
    with open(output_file, "r") as f:
        existing_urls = [line.strip() for line in f if line.strip()]

    if not existing_urls:
        print("Jason file manifest is empty. Creating new manifest")
        create_manifest(output_file)
        return

    # Get cycle number and timestamp from last URL in manifest
    last_url = existing_urls[-1]
    last_cycle = extract_cycle_number(last_url)
    last_timestamp = extract_first_date(last_url)

    # Check that the final file is not a Jason-2 entry
    if "JA2" in last_url:
        print("WARNING: Last listed file is a Jason-2 entry. Rebuilding "
              "manifest...")
        create_manifest(output_file)
        return

    # Hardcoded threshold datetime fir Jason-2 file end
    # (do not update Jason-2 manifest listings)
    threshold_str = "20191001_065045"
    threshold_dt = datetime.datetime.strptime(threshold_str, "%Y%m%d_%H%M%S")
    if last_timestamp < threshold_dt:
        print(f"WARNING: Last listed file timestamp {last_timestamp} is older "
              f"than end of Jason-2 record. Rebuilding manifest...")
        create_manifest(output_file)
        return

    print(f"Last recorded data: cycle: {last_cycle}, "
          f"timestamp: {last_timestamp}")

    # Jason-3 THREDDS catalog URLs
    catalog_urls = [
        "https://www.ncei.noaa.gov/thredds-ocean/catalog/jason3/gdr/gdr/"
        "catalog.xml",
        "https://www.ncei.noaa.gov/thredds-ocean/catalog/jason3/gdr/gdr/gdr/"
        "catalog.xml"
    ]

    all_new_urls = []
    all_cycles = []

    # Collect all newer cycle references first
    for root_url in catalog_urls:
        try:
            cat = TDSCatalog(root_url)
            for ref in cat.catalog_refs.values():
                if "cycle" in ref.title.lower():
                    cycle_num = extract_cycle_number(ref.title)
                    if cycle_num >= last_cycle:
                        all_cycles.append((cycle_num, ref.href))
        except Exception as e:
            print(f"Failed to access {root_url}: {e}")

    print(f"{len(all_cycles)} total cycles will be scanned up to/including "
          f"cycle {last_cycle})")

    # Process each cycle with progress bar
    with tqdm(total=len(all_cycles), desc="Processing cycles") as progress:
        for cycle_num, cycle_url in sorted(all_cycles):
            found_urls = list_nc_files(cycle_url)
            for url in found_urls:
                timestamp = extract_first_date(url)
                if timestamp > last_timestamp:
                    all_new_urls.append(url)
            progress.update(1)

    # Deduplicate by filename
    seen_filenames = set(os.path.basename(u) for u in existing_urls)
    new_unique_urls = []
    for url in all_new_urls:
        fname = os.path.basename(url)
        if fname not in seen_filenames:
            new_unique_urls.append(url)
            seen_filenames.add(fname)

    # Sort by extracted date
    new_unique_urls.sort(key=extract_first_date)

    # Append to manifest
    if new_unique_urls:
        with open(output_file, "a") as f:
            for url in new_unique_urls:
                f.write(url + "\n")
        print(f"Added {len(new_unique_urls)} new entries to manifest.")
    else:
        print("No new files to add. Manifest is up to date.")


# -----------------------------------------------------------------------------
# -----------------------------------------------------------------------------
def count_cycle_subcatalogs(url):
    """Count the number of cycle sub-catalogs in a THREDDS catalog.

    Parameters
    ----------
    url : str
        Base catalog url from www.ncei.noaa.gov THREDDS containing "cycle"
        sub-catalogs.

    Returns
    -------
    cycle_num : int
        Total number of cycle sub-catalogs in base url.
    """

    try:
        cat = TDSCatalog(url)
        return sum("cycle" in ref.title.lower() for ref in
                   cat.catalog_refs.values())
    except Exception:
        return 0


# -----------------------------------------------------------------------------
# -----------------------------------------------------------------------------
def list_nc_files(url, root_base=None, progress=None):
    """Recursively list netCDF files in a THREDDS catalog.

    This function traverses a THREDDS catalog at the given URL and returns
    all `.nc` file URLs served via the HTTPServer interface. If a `root_base`
    is provided, it is used as the base URL for constructing full paths. An
    optional `progress` object can be updated for each subcatalog processed.

    Parameters
    ----------
    url : str
        URL of the THREDDS catalog (ending with `catalog.xml`).
    root_base : str, optional
        Base URL to use when constructing full dataset URLs. If None, the
        base is inferred from `url`.
    progress : object, optional
        Progress indicator with an `update(n)` method (e.g., a tqdm instance)
        to track progress while iterating through subcatalogs.

    Returns
    -------
    nc_urls : list of str
        List of `.nc` file URLs accessible via HTTPServer (converted to DODS/C
        URLs for subsequent downloads).
    """
    nc_urls = []

    try:
        cat = TDSCatalog(url)
        if root_base is None:
            root_base = url.rsplit('catalog.xml', 1)[0]

        for _, ds in cat.datasets.items():
            if 'HTTPServer' in ds.access_urls:
                full_url = ds.access_urls['HTTPServer']
                # Specify dodsC for subsequent downloads
                full_url = full_url.replace("/fileServer/", "/dodsC/")
                nc_urls.append(full_url)

        for subcat_ref in cat.catalog_refs.values():
            if "cycle" in subcat_ref.title.lower():
                nc_urls.extend(list_nc_files(subcat_ref.href, root_base,
                                             progress))
                if progress:
                    progress.update(1)

    except Exception:
        pass

    return nc_urls


# -----------------------------------------------------------------------------
# -----------------------------------------------------------------------------
def extract_first_date(url):
    """Extract first date from URL.

    Extract the first occurrence of a datetime stamp in the format
    YYYYMMDD_HHMMSS from the filename.
    Returns a datetime object if found, otherwise a fallback datetime far in
    the future.

    Parameters
    ----------
    url : str
        URL containing Jason filename from www.ncei.noaa.gov THREDDS catalog.

    Returns
    -------
    first_date : datetime.datetime
        Start date of the Jason file.
    """

    fname = os.path.basename(url)
    match = re.search(r'(\d{8}_\d{6})', fname)
    if match:
        try:
            return datetime.datetime.strptime(match.group(1), "%Y%m%d_%H%M%S")
        except ValueError:
            pass
    return datetime.datetime.max  # fallback if no valid date is found


# -----------------------------------------------------------------------------
# -----------------------------------------------------------------------------
def extract_cycle_number(url):
    """Extract the cycle number from a URL string.

    Extract the cycle number from a URL string (e.g., 'cycle345' → 345). Used
    to update Jason file manifest from last recorded cycle.
    Returns -1 if not found.

    Parameters
    ----------
    url : str
        URL containing Jason filename from www.ncei.noaa.gov THREDDS catalog.

    Returns
    -------
    cycle_num : int
        Cycle number from Jason filename URL.
    """
    match = re.search(r'cycle(\d{3})', url)
    return int(match.group(1)) if match else -1


# -----------------------------------------------------------------------------
# -----------------------------------------------------------------------------
def filter_urls_by_timerange(manifest_filepath,
                             user_start,
                             user_finish,
                             sat_names):
    """Filter list of URLs by user timespan.

    Reads a .txt file of URLs and returns only those where the file's time
    range overlaps with the user-specified datetime window.

    Parameters
    ----------
    manifest_filepath : str
        Path to Jason file manifest (.txt file containing URLs).
    user_start : datetime.datetime
        Start date and time for the validation period.
    user_finish : datetime.datetime
        End date and time for the validation period.
    sat_names : np.ndarray
        Array of satellite name substrings to include (e.g., "JA2", "JA3").

    Returns
    -------
        matching_urls : list of tuples
            Each tuple contains (url, start_datetime, end_datetime) for files
            that overlap with the specified time window.
    """
    # Regex pattern to extract start and end datetimes from the filename
    pattern = r'_(\d{8})_(\d{6})_(\d{8})_(\d{6})\.nc'

    # Initialize list to hold matching URL entries
    matching_urls = []

    # Open and read the input file line by line
    with open(manifest_filepath, 'r') as file:
        # Print out progress statements to user
        print(f"\nFiltering for overlap with user-specified time window:"
              f"{user_start} to {user_finish}.")
        lines = file.readlines()
        print(f"Searching {len(lines)} URLs from manifest.")

        for line in tqdm(lines, desc="Filtering URLs", unit="file"):
            url = line.strip()

            # Skip if the URL does not contain any of the desired sat names
            if not any(sat in url for sat in sat_names):
                continue

            # Try to extract date info from the filename
            match = re.search(pattern, url)
            if match:
                start_str = match.group(1) + match.group(2)
                end_str = match.group(3) + match.group(4)
                start_dt = datetime.datetime.strptime(start_str,
                                                      '%Y%m%d%H%M%S')
                end_dt = datetime.datetime.strptime(end_str, '%Y%m%d%H%M%S')

                # Include file if it overlaps with the specified time window
                if end_dt >= user_start and start_dt <= user_finish:
                    matching_urls.append((url, start_dt, end_dt))

    # Return the list of matching URLs and their associated datetimes
    print(f"Found {len(matching_urls)} matching files.")
    return matching_urls


# -----------------------------------------------------------------------------
# -----------------------------------------------------------------------------
def make_empty_dict_data_jason():
    """Make empty dictionary to collect Jason-2 and -3 data.

    Returns
    -------
    data : dict
        Dictionary with empty elements.
    """

    empty = np.empty((0))
    data = {'dtime': np.empty(0, dtype='datetime64[s]'),
            'TEC': empty,
            'lon': empty,
            'lat': empty,
            'name': np.empty(0, dtype='<U3')}
    return data


# -----------------------------------------------------------------------------
# -----------------------------------------------------------------------------
def read_jason2_file(j2url):
    """Read in relevant data from Jason-2 OPeNDAP URL.

    See OSTM/Jason-2 Products Handbook Section 4.2.5 for details.

    Parameters
    ----------
    j2url : str
        Jason-2 OPeNDAP url.

    Returns
    -------
    data_all : dict
        Dictionary with all the data from a single file combined.
    """

    # Open Jason-2 netCDF with OPeNDAP URL
    j2file = netCDF4.Dataset(j2url, 'r')

    # Read spatiotemporal variables
    time = j2file.variables['time'][:]
    time = time.filled(np.nan)
    # Define the reference (epoch)
    epoch = np.datetime64('2000-01-01T00:00:00')
    time = (epoch + time.astype('timedelta64[s]'))

    lon = j2file.variables['lon'][:]
    lon = lon.filled(np.nan)
    lon = adjust_lon(lon, 'to180')
    lat = j2file.variables['lat'][:]
    lat = lat.filled(np.nan)

    # Read Jason-2 ku-band delay and fill missing
    iono_ku = j2file.variables['iono_corr_alt_ku'][:]
    iono_ku = iono_ku.filled(np.nan)

    # Flags
    # Surface type flag
    surf_flag = j2file.variables['surface_type'][:]
    surf_flag = surf_flag.filled(np.nan)
    # Open sea ice flag
    ice_flag = j2file.variables['ice_flag'][:]
    ice_flag = ice_flag.filled(np.nan)
    # RMS of the "ocean" altimeter range
    rms_flag = j2file.variables['range_rms_ku'][:]
    rms_flag = rms_flag.filled(np.nan)
    # Number of valid points used to compute the “ocean” altimeter range
    points_flag = j2file.variables['range_numval_ku'][:]
    points_flag = points_flag.filled(np.nan)

    # Only measurements collected a) over the ocean, b) not on ice, c) for
    # which the range at 1 Hz was computed with enough valid range observations
    # at 20 Hz (RMS below a threshold 0.2 and a number of 20 Hz observations
    # above a threshold of 10) and d) for which the ionospheric correction
    # could be computed using equation 1 (its values different than Default
    # Value (DV)) are selected.
    valid = (
        (surf_flag == 0)
        & (ice_flag == 0)
        & (rms_flag > 0)
        & (rms_flag < 0.2)
        & (points_flag > 10)
    )

    iono_ku[~valid] = np.nan

    # Filter data
    iono_ku_filt, filt_flag = robust_iterative_filter(iono_ku)
    iono_ku_filt[filt_flag] = np.nan

    # Compute TEC from Jason-2 ku-band delay
    tec = compute_jason_tec(iono_ku_filt)
    j2_sat_tec_bias = -3.5
    tec = tec + j2_sat_tec_bias
    tec[tec < 0] = 0

    # Initialize empy data dictionary
    data_all = make_empty_dict_data_jason()

    # Remove entries with nans
    delInd = np.isnan(time) | np.isnan(lat) | np.isnan(lon) | np.isnan(tec)
    time = np.delete(time, delInd)
    lat = np.delete(lat, delInd)
    lon = np.delete(lon, delInd)
    tec = np.delete(tec, delInd)

    # Fill data dictionary
    N = len(lat)
    data_all['dtime'] = time
    data_all['lat'] = lat
    data_all['lon'] = lon
    data_all['TEC'] = tec
    data_all['name'] = np.full(N, 'JA2', dtype='<U3')

    return data_all


# -----------------------------------------------------------------------------
# -----------------------------------------------------------------------------
def read_jason3_file(j3url):
    """Read in relevant data from Jason-3 OPeNDAP URL.

    See OSTM/Jason-3 Products Handbook for details.

    Parameters
    ----------
    j3url : str
        Jason-3 OPeNDAP url.

    Returns
    -------
    data_all : dict
        Dictionary with all the data from a single file combined.
    """

    #  Open Jason-3 netCDF with OPeNDAP URL
    j3file = netCDF4.Dataset(j3url, 'r')

    # Read spatiotemporal variables
    time = j3file.variables['data_01%2ftime'][:]
    time = time.filled(np.nan)
    # Define the reference (epoch)
    epoch = np.datetime64('2000-01-01T00:00:00')
    time = (epoch + time.astype('timedelta64[s]'))

    lon = j3file.variables['data_01%2flongitude'][:]
    lon = lon.filled(np.nan)
    lon = adjust_lon(lon, 'to180')
    lat = j3file.variables['data_01%2flatitude'][:]
    lat = lat.filled(np.nan)

    # Read Jason-3 ku-band delay and fill missing
    iono_ku = j3file.variables['data_01%2fku%2fiono_cor_alt'][:]
    iono_ku = iono_ku.filled(np.nan)

    # Flags
    # Surface type flag
    surf_flag = j3file.variables['data_01%2fsurface_classification_flag'][:]
    surf_flag = surf_flag.filled(np.nan)
    # Open sea ice flag
    ice_flag = j3file.variables['data_01%2fice_flag'][:]
    ice_flag = ice_flag.filled(np.nan)
    # RMS of the "ocean" altimeter range
    rms_flag = j3file.variables['data_01%2fku%2frange_ocean_rms'][:]
    rms_flag = rms_flag.filled(np.nan)
    # Number of valid points used to compute the “ocean” altimeter range
    points_flag = j3file.variables['data_01%2fku%2frange_ocean_numval'][:]
    points_flag = points_flag.filled(np.nan)

    # Only measurements collected a) over the ocean, b) not on ice, c) for
    # which the range at 1 Hz was computed with enough valid range observations
    # at 20 Hz (RMS below a threshold 0.2 and a number of 20 Hz observations
    # above a threshold of 10) and d) for which the ionospheric correction
    # could be computed using equation 1 (its values different than Default
    # Value (DV)) are selected.
    valid = (
        (surf_flag == 0)
        & (ice_flag == 0)
        & (rms_flag > 0)
        & (rms_flag < 0.2)
        & (points_flag > 10)
    )

    iono_ku[~valid] = np.nan

    # Filter data
    iono_ku_filt, filt_flag = robust_iterative_filter(iono_ku)
    iono_ku_filt[filt_flag] = np.nan

    # Compute TEC from Jason-3 ku-band delay
    tec = compute_jason_tec(iono_ku_filt)
    j3_sat_tec_bias = -1
    tec = tec + j3_sat_tec_bias
    tec[tec < 0] = 0

    # Initialize empy data dictionary
    data_all = make_empty_dict_data_jason()

    # Remove entries with nans
    delInd = np.isnan(time) | np.isnan(lat) | np.isnan(lon) | np.isnan(tec)
    time = np.delete(time, delInd)
    lat = np.delete(lat, delInd)
    lon = np.delete(lon, delInd)
    tec = np.delete(tec, delInd)

    # Fill Jason-3 data dictionary
    N = len(lat)
    data_all['dtime'] = time
    data_all['lat'] = lat
    data_all['lon'] = lon
    data_all['TEC'] = tec
    data_all['name'] = np.full(N, 'JA3', dtype='<U3')

    return data_all


# -----------------------------------------------------------------------------
# -----------------------------------------------------------------------------
def robust_iterative_filter(
    data_raw,
    INIT_SIGMA=5,
    DATA_GAP_MAX=0,
    MEDIAN_NB_PTS=30,
    MEDIAN_NB_PTS_MIN=30,
    MEDIAN_NB_PTS_MEAN=0,
    LANCZOS_NB_PTS=50,
    LANCZOS_NB_PTS_CUTOFF=50,
    LANCZOS_NB_PTS_MIN=10,
    CONVERGENCE_THRESHOLD=0
):
    """Robust iterative filtering to remove outliers from a 1D signal.

    This function performs a multi-step iterative filtering procedure to
    remove outliers from the input data. Steps include:
    1. Initial global sigma-based outlier detection.
    2. Optional linear interpolation of small gaps.
    3. Median filtering.
    4. Lanczos filtering.
    5. Residual-based outlier flagging.
    The iteration continues until convergence criteria are met.

    Parameters
    ----------
    data_raw : np.ndarray
        1D array of raw input data.

    Returns
    -------
    data_lanczos : np.ndarray
        Filtered 1D array after robust iterative filtering.
    outlier_mask : np.ndarray of bool
        Boolean mask indicating which points were flagged as outliers.
    """
    data = data_raw.copy()
    outlier_mask = np.zeros(len(data), dtype=bool)

    # Step 2: Initial global sigma outlier detection
    mean = np.nanmean(data)
    std = np.nanstd(data)
    init_outliers = np.abs(data - mean) > INIT_SIGMA * std
    outlier_mask |= init_outliers
    data[init_outliers] = np.nan

    # prev_outlier_count = np.sum(outlier_mask)

    # Iterate steps 3–7
    while True:
        # Step 3: Remove current outliers (already done by setting to NaN)

        # Step 4: Fill small gaps
        if DATA_GAP_MAX > 0:
            data = fill_small_gaps(data, DATA_GAP_MAX)

        # Step 5: Median Filter
        data_median = apply_median_filter(data, MEDIAN_NB_PTS,
                                          MEDIAN_NB_PTS_MIN,
                                          MEDIAN_NB_PTS_MEAN)

        # Step 6: Lanczos Filter
        data_lanczos = lanczos_filter(data_median, LANCZOS_NB_PTS,
                                      LANCZOS_NB_PTS_CUTOFF,
                                      LANCZOS_NB_PTS_MIN)

        # Step 7: Flag outliers based on residual
        residual = data_raw - data_lanczos
        residual_std = np.nanstd(residual)
        new_outliers = np.abs(residual) > 3 * residual_std
        new_outliers &= ~outlier_mask  # Don't double-flag

        outlier_mask |= new_outliers
        data = data_raw.copy()
        data[outlier_mask] = np.nan

        # Step 8: Check convergence
        percent_outliers = np.sum(outlier_mask) / len(data_raw)
        if percent_outliers <= CONVERGENCE_THRESHOLD:
            break
        if np.sum(new_outliers) == 0:
            break  # Converged

    return data_lanczos, outlier_mask


# -----------------------------------------------------------------------------
# -----------------------------------------------------------------------------
def fill_small_gaps(data, max_gap_size):
    """Linearly interpolate gaps smaller than max_gap_size.

    Parameters
    ----------
    data : np.ndarray
        1D array of data with NaN values representing gaps.
    max_gap_size : int
        Maximum consecutive NaN values to interpolate. Gaps longer than this
        will remain as NaN.

    Returns
    -------
    interp_all : np.ndarray
        1D array with small gaps linearly interpolated, preserving larger gaps
        as NaN.
    """
    # data_filled = data.copy()
    isnan = np.isnan(data)
    idx = np.arange(len(data))
    valid = ~isnan

    # Interpolate all
    interp_all = np.interp(idx, idx[valid], data[valid])

    # Re-mask large gaps
    nan_runs = np.flatnonzero(np.diff(np.concatenate(([0], isnan.view(np.int8),
                                                      [0]))))
    gap_starts = nan_runs[::2]
    gap_ends = nan_runs[1::2]

    for start, end in zip(gap_starts, gap_ends):
        gap_len = end - start
        if gap_len > max_gap_size:
            interp_all[start:end] = np.nan

    return interp_all


# -----------------------------------------------------------------------------
# -----------------------------------------------------------------------------
def apply_median_filter(data, half_width, min_valid, mean_width=0):
    """Apply a median filter with optional averaging to a 1D array.

    This function applies a median filter to the input data, preserving NaN
    values. An optional local averaging around the median can be applied by
    specifying `mean_width`. Filtering is only applied if at least `min_valid`
    non-NaN points exist in the window.

    Parameters
    ----------
    data : np.ndarray
        1D array of data to be filtered.
    half_width : int
        Half-width of the window for the median filter.
    min_valid : int
        Minimum number of valid (non-NaN) points required to compute the
        median in each window.
    mean_width : int, optional
        Half-width of averaging around the median. Default is 0 (no averaging).

    Returns
    -------
    result : np.ndarray
        1D array of filtered data with the same shape as `data`. NaNs in the
        original array remain at the same positions.
    """
    result = np.full_like(data, np.nan)
    N = len(data)

    for i in range(N):
        if np.isnan(data[i]):
            continue  # preserve NaNs: don't filter at NaN locations

        start = max(0, i - half_width)
        end = min(N, i + half_width + 1)
        window = data[start:end]
        valid = window[~np.isnan(window)]

        if len(valid) >= min_valid:
            if mean_width > 0:
                center = len(valid) // 2
                s = max(0, center - mean_width)
                e = min(len(valid), center + mean_width + 1)
                result[i] = np.mean(np.sort(valid)[s:e])
            else:
                result[i] = np.median(valid)

    return result


# -----------------------------------------------------------------------------
# -----------------------------------------------------------------------------
def lanczos_filter(signal, N, cutoff, min_valid=3):
    """Apply a Lanczos filter to a 1D signal, ignoring NaNs.

    This function convolves the input signal with a symmetric Lanczos kernel
    of half-width N and the specified cutoff frequency. Elements with NaN
    values are ignored, and filtering is applied only if at least `min_valid`
    non-NaN points are available in the kernel window.

    Parameters
    ----------
    signal : np.ndarray
        1D array of data to be filtered.
    N : int
        Half-width of the Lanczos kernel.
    cutoff : float
        Cutoff frequency for the filter.
    min_valid : int, optional
        Minimum number of valid (non-NaN) points required to apply the filter
        at each position. Default is 3.

    Returns
    -------
    filtered : np.ndarray
        1D array of the filtered signal, with the same shape as `signal`.
        Positions with insufficient valid points remain NaN.
    """
    kernel = compute_lanczos_kernel(N, cutoff)
    filtered = np.full_like(signal, np.nan)

    for i in range(len(signal)):
        start = max(i - N, 0)
        end = min(i + N + 1, len(signal))
        segment = signal[start:end]
        k_segment = kernel[N - (i - start):N + (end - i)]

        valid_mask = ~np.isnan(segment)
        if np.sum(valid_mask) >= min_valid:
            filtered[i] = (np.nansum(segment[valid_mask]
                           * k_segment[valid_mask])
                           / np.sum(k_segment[valid_mask]))
    return filtered


# -----------------------------------------------------------------------------
# -----------------------------------------------------------------------------
def compute_lanczos_kernel(N, cutoff):
    """Build a symmetric Lanczos kernel with half-width N and cutoff.

    This function creates a normalized symmetric Lanczos kernel using a
    sinc filter multiplied by a Lanczos window.

    Parameters
    ----------
    N : int
        Half-width of the kernel.
    cutoff : float
        Cutoff frequency.

    Returns
    -------
    kernel : np.ndarray
        Normalized symmetric Lanczos kernel.
    """
    x = np.arange(-N, N + 1)
    sinc_filter = np.sinc(x / cutoff)
    lanczos_window = np.sinc(x / N)
    kernel = sinc_filter * lanczos_window
    return kernel / kernel.sum()


# -----------------------------------------------------------------------------
# -----------------------------------------------------------------------------
def compute_jason_tec(iono_ku_delay):
    """Compute Jason TEC.

    See OSTM/Jason-2 Products Handbook Section 4.2.5 for details.

    Parameters
    ----------
    iono_ku_delay : float
        Jason-2 or Jason-3 Ku-band ionospheric delay.

    Returns
    -------
    tec : float
        Total electron content in TECU.
    """

    scale_topex = 13.575E9 * 13.575E9 / 40.3  # f^2/40.3
    tec = -iono_ku_delay * scale_topex * 1E-16  # conversion to TECu
    return tec


# -----------------------------------------------------------------------------
# -----------------------------------------------------------------------------
def concat_data_dicts(A, B):
    """Concatenate two dictionaries with the same field names.

    This function merges the contents of dictionaries A and B, assuming both
    have identical field names. The data from A appears before B.

    Parameters
    ----------
    A : dict
        Dictionary with identical field names to B.
    B : dict
        Dictionary with identical field names to A.

    Returns
    -------
    C : dict
        Dictionary with all the data from A and B combined (A preceding B).
    """
    C = {}

    for k in A:
        a_val = A[k]
        b_val = B[k]

        if isinstance(a_val, np.ndarray) and isinstance(b_val, np.ndarray):
            if a_val.dtype == b_val.dtype:
                C[k] = np.concatenate([a_val, b_val])
            else:
                raise TypeError(f"Field '{k}' dtype mismatch: {a_val.dtype} vs"
                                f"{b_val.dtype}")
        else:
            raise ValueError(f"Field '{k}' is not a numpy array in both dicts")

    return C


# -----------------------------------------------------------------------------
# -----------------------------------------------------------------------------
def mask_dict(data_raw, mask):
    """Mask data within all data dictionary fields.

    This function removes elements from each field in the data dictionary
    according to the mask provided: 1 for keep, 0 for discard.

    Parameters:
    -----------
    data_raw : dict of arrays (np.ndarray or pd.Series)
        Dictionary of data fields to downsample.
    mask : 0s and 1s
        1 for keep, 0 for discard.

    Returns:
    --------
    dict_resamp : dict
        Dictionary with cleaned out fields.
    """

    data_clean = {}
    for key, data in data_raw.items():
        data_clean[key] = data[mask]
    return data_clean


# -----------------------------------------------------------------------------
# -----------------------------------------------------------------------------
def downsample_Jason_TEC(data_all,
                         ddeg,
                         save_dir='',
                         name_run='',
                         save_data_option=False):
    """Downsample all fields in a Jason data dictionary by a specified degree.

    Parameters
    ----------
    data_all : dict
        Dictionary of raw Jason data.
    ddeg : float
        Model resolution in degrees.
    save_dir : str, optional
        Directory where the resampled data will be saved. Defaults to ''.
    name_run : str, optional
        String appended to the output filename. Defaults to ''.
    save_data_option : bool, optional
        If True, save data as a pickle (.p) file in `save_dir`. Defaults to
        False.

    Returns
    -------
    dict
        Dictionary of Jason data with downsampled fields.
    """

    # load spatiotemp data from dictionary
    lat_j = data_all['lat']
    lon_j = data_all['lon']
    dtime_j = data_all['dtime']

    # Determine a resampling period estimate from an hour of data
    hr1_start = dtime_j[0]
    hr1_end = hr1_start + pd.Timedelta(hours=1)
    # Indices for an hour of data
    hr1_ind = ((dtime_j >= hr1_start) & (dtime_j <= hr1_end))
    # Select just 1st hr of data
    lon_hr1 = lon_j[hr1_ind]
    lat_hr1 = lat_j[hr1_ind]

    # Unique String Resampling
    coor_str, _, _ = round_and_stringify(lat_hr1,
                                         lon_hr1,
                                         ddeg)

    _, unq_ind = np.unique(coor_str, return_index=True)

    # Determine estimate of resampling step
    N_1hr = len(lat_hr1)
    N_1hr_resamp = len(unq_ind)
    N_resamp = np.round(N_1hr / N_1hr_resamp).astype(int)
    print('\nResampling Jason TEC data for ', f"{ddeg:.2f}",
          ' degree resolution.')

    data_resamp = downsample_dict(data_all, N_resamp)

    if save_data_option:
        # Jason resample data filename
        ddeg_str = f"{ddeg:.2f}"
        file_str_resample = ('Jason_TEC_resampled_' + ddeg_str + 'res_'
                             + name_run + '.p')
        file_path_resample = os.path.join(save_dir, file_str_resample)
        print(f"Saving Downsampled Jason TEC data to: '{file_path_resample}'")
        pickle.dump(data_resamp, open(file_path_resample, "wb"))

    print('\n')
    return data_resamp


# -----------------------------------------------------------------------------
# -----------------------------------------------------------------------------
def round_and_stringify(lat, lon, rounding_interval):
    """Round latitude and longitude values and generate string identifiers.

    Rounds latitude and longitude values to the nearest multiple of a specified
    model resolution and returns a string array used to determine the
    resampling rate of Jason data.

    Parameters
    ----------
    lat : ndarray of float
        Latitude values.
    lon : ndarray of float
        Longitude values.
    rounding_interval : float
        Model resolution in degrees.

    Returns
    -------
    coor_str : ndarray of str
        Array of strings containing rounded coordinates. Values are scaled to
        the nearest integer by a scaling factor. For example, if
        `rounding_interval=0.25`, values will be scaled by 4.
    lat_rounded : ndarray of float
        Array of rounded latitude values.
    lon_rounded : ndarray of float
        Array of rounded longitude values.
    """

    # Round to nearest rounding_interval
    lat_rounded = np.round(lat / rounding_interval) * rounding_interval
    lon_rounded = np.round(lon / rounding_interval) * rounding_interval

    # Scale to integer to avoid float issues
    # (e.g., 12.5 -> 1250 if interval=0.01)
    scale_factor = int(1 / rounding_interval) if rounding_interval < 1 else 1
    lat_int = (lat_rounded * scale_factor).astype(int)
    lon_int = (lon_rounded * scale_factor).astype(int)

    # Compute required zero-padding width
    pad_width = max(len(str(np.max(np.abs(lat_int)))),
                    len(str(np.max(np.abs(lon_int)))))
    # Include another place in string for minus sign
    pad_width = pad_width + 1

    # Convert to strings with zero-padding
    lat_str = np.char.zfill(lat_int.astype(str), pad_width)
    lon_str = np.char.zfill(lon_int.astype(str), pad_width)

    # Combine into coordinate string
    coor_str = np.char.add(np.char.add(lat_str, '_'), lon_str)

    return coor_str, lat_rounded, lon_rounded


# -----------------------------------------------------------------------------
# -----------------------------------------------------------------------------
def downsample_dict(data_raw, N):
    """Downsample all fields in a dictionary by keeping every Nth point.

    Parameters
    ----------
    data_raw : dict of array-like (np.ndarray or pd.Series)
        Dictionary of data fields to downsample.
    N : int
        Step size indicating how frequently to sample. Keeps every Nth point.

    Returns
    -------
    dict_resamp : dict
        Dictionary with downsampled fields.
    """

    data_resamp = {}
    for key, data in data_raw.items():
        data_resamp[key] = data[::N]
    return data_resamp


# -----------------------------------------------------------------------------
# -----------------------------------------------------------------------------
def find_Jason_G_and_y(adtime,
                       alon,
                       alat,
                       data):
    """Create geometry matrix G and observation vector y.

    Parameters
    ----------
    adtime : array-like of datetime.datetime
        Array of time stamps for the model.
    alon : array-like
        Array of model longitudes in degrees (-180 to 180).
    alat : array-like
        Array of model latitudes in degrees (-90 to 90).
    data : dict
        Dictionary of Jason data produced by `download_Jason_TEC` or
        `downsample_Jason_TEC`.

    Returns
    -------
    y : dict
        Dictionary containing observation vectors with keys:
        TEC : array-like
            Jason total electron content in TECU.
        lon : array-like
            Observation longitudes in degrees.
        lat : array-like
            Observation latitudes in degrees.
        name : array-like
            Jason satellite names.
        time : array-like
            Observation times.
    units : dict
        Dictionary mapping keys in `y` to their units as strings.
    G : ndarray
        Geometry matrix with shape (N_obs, N_time, N_lat, N_lon).
    """
    # Look for 15/2 min data around
    adtime0 = adtime - datetime.timedelta(minutes=15) / 2.
    adtime1 = adtime + datetime.timedelta(minutes=15) / 2.

    # Empty arrays for concatenation
    ay_tec = np.empty((0))
    ay_lon = np.empty((0))
    ay_lat = np.empty((0))
    ay_time = np.empty((0))
    ay_name = np.empty((0))

    # Determine total number of samples in y
    n_tot = np.where((data['dtime'] >= adtime0[0])
                     & (data['dtime'] < adtime1[-1]))[0]
    n_tot = n_tot.size
    # intialize G and sample iterator (i)
    i = 0
    # Make array for geometry matrix
    G = np.zeros((n_tot, adtime.size, alat.size, alon.size))

    # Cycle through the array of time frames in a selected day
    for i_t in range(0, adtime.size):
        # Find data within selected time range
        a = np.where((data['dtime'] >= adtime0[i_t])
                     & (data['dtime'] < adtime1[i_t]))[0]

        # Loop through observations within timeframe
        for i_ob in range(0, a.size):
            # Copy over obs data
            ob_lat = data['lat'][a[i_ob]]
            ob_lon = data['lon'][a[i_ob]]
            ob_tec = data['TEC'][a[i_ob]]
            ob_name = data['name'][a[i_ob]]
            ob_time = data['dtime'][a[i_ob]]
            # Concatenate obs, name, position, and time arrays
            ay_tec = np.concatenate((ay_tec, ob_tec), axis=None)
            ay_lat = np.concatenate((ay_lat, ob_lat), axis=None)
            ay_lon = np.concatenate((ay_lon, ob_lon), axis=None)
            ay_name = np.concatenate((ay_name, ob_name), axis=None)
            ay_time = np.concatenate((ay_time, ob_time), axis=None)

            # Update G matrix
            # Select nearest model grid element to obs lat/lon
            i_lat = nearest_element(alat, ob_lat)
            i_lon = nearest_element(alon, ob_lon)

            # Form G matrix
            G[i, i_t, i_lat, i_lon] = 1.
            i = i + 1

    print('G has shape [N_obs, N_time, N_lat, N_lon] = ', G.shape)

    # Write observation vectors to the dictionary
    y = {'TEC': ay_tec, 'lon': ay_lon, 'lat': ay_lat,
         'time': ay_time, 'name': ay_name}

    units = {'TEC': 'TECU', 'lon': '°', 'lat': '°',
             'time': 'datetime object', 'name': 'unitless'}

    return y, units, G


# -----------------------------------------------------------------------------
# -----------------------------------------------------------------------------
def find_Jason_residuals(model, G, obs_data, units):
    """Find residuals from model data for the given field and forward operator.

    Parameters
    ----------
    model : dict
        Dictionary with model parameters in shape [N_time, N_lat, N_lon].
    G : array-like
        Geometry matrix [N_obs, N_time, N_lat, N_lon].
    obs_data : dict
        Dictionary that contains observation vectors:
        TEC : array-like
            Array of Jason total electron content in TECU.
        lon : array-like
            Array of observation longitude in degrees.
        lat : array-like
            Array of observation latitudes in degrees.
        name : array-like
            Array of Jason satellite names.
        time : array-like
            Array of observation time.
    units : dict
        Dictionary with strings of units for the keys in dict y.

    Returns
    -------
    model_data : dict
        Array of model data, the expected data according to the model.
    residuals : dict
        Dictionary containing residuals (obs_data - model_data).
    model_units : dict
        Dictionary with strings of units for the keys in dict model_data.
    """

    # The dictionary model_data will be used to store model predictions at
    # observation points
    model_data = {}
    # The dictionary residuals will store the differences between the observed
    # data and the model predictions
    residuals = {}
    # The dictionary model_units will store the units (as strings) for each key
    # in the model_data dictionary
    model_units = {}

    # Loop through all parameters in the model dictionary to extract model data
    # at observation points
    for key in model:
        print('key= ', key)
        model_data[key] = find_model_data(model[key], G)
        residuals[key] = obs_data[key] - model_data[key]
        model_units[key] = units[key]

    return model_data, residuals, model_units


# -----------------------------------------------------------------------------
# -----------------------------------------------------------------------------
def compute_solzen(time_start, ddeg, adtime, alon, alat):
    """Compute the solar zenith angle (SZA) for given times and locations.

    Parameters
    ----------
    time_start : datetime.datetime
        Single datetime specifying mean date for SZA function.
    adtime : datetime.datetime
        Array of time points with length N_time, used for calculating aUT.
    alon : array-like (float)
        Flattened array of longitudes in degrees with length N_loc.
    alat : array-like (float)
        Flattened array of latitudes in degrees with length N_loc.

    Returns
    -------
    solzen : array-like
        Solar zenith angle with shape [N_time, N_loc].

    Raises
    ------
    ValueError
        If the input arrays are not the same shape.
    OR
        If more than one day of data is inputted.
    """

    # Extract time info from datetime
    year_unq = np.unique(time_start.year)
    month_unq = np.unique(time_start.month)
    day_unq = np.unique(time_start.day)
    # Check that only a single day has been inputted
    if ((year_unq.size == 1) & (month_unq.size == 1) & (day_unq.size == 1)):
        year = int(year_unq[0])
        month = int(month_unq[0])
        day = int(day_unq[0])
        aUT = adtime.hour + adtime.minute / 60. + adtime.second / 3600.
    else:
        raise ValueError('More than one day of data inputted as time_start.')

    # Fill in a grid of solzen time array
    alon_grid = np.arange(-180, 180 + ddeg, ddeg)
    alat_grid = np.arange(-90, 90 + ddeg, ddeg)
    alon_grid_2d, alat_grid_2d = np.meshgrid(alon_grid, alat_grid)
    alon_grid_1d = np.reshape(alon_grid_2d, alon_grid_2d.size)
    alat_grid_1d = np.reshape(alat_grid_2d, alat_grid_2d.size)

    # Compute solar zenith angle
    solzen_grid, _, _ = solzen_timearray_grid(year, month, day, aUT,
                                              alon_grid_1d,
                                              alat_grid_1d)

    # check size of the grid arrays
    if alon.size != alat.size:
        raise ValueError('`alon` and `alat` sizes are  not the same')

    solzen_grid = np.reshape(solzen_grid,
                             (len(aUT), len(alat_grid), len(alon_grid)))

    # Find nearest elements
    solzen = np.full_like(aUT, np.nan)
    for it in range(len(aUT)):
        i_lat = PyVALION.library.nearest_element(alat_grid, alat[it])
        i_lon = PyVALION.library.nearest_element(alon_grid, alon[it])
        solzen[it] = solzen_grid[it, i_lat, i_lon]

=======
def sza_data_space(dtime, alon, alat):
    """Compute solar zenith angles for a sequence of times and locations.

    Parameters
    ----------
    dtime : np.ndarray
        Array of datetime objects.
    alon : np.ndarray
        Array of longitudes (degrees East).
    alat : np.ndarray
        Array of latitudes (degrees North).

    Returns
    -------
    solzen : np.ndarray
        Array of solar zenith angles in degrees.

    Raises
    -------
    ValueError
        If input arrays have different shapes

    """

    # Make sure they are Numpy arrays
    alon = np.asarray(alon)
    alat = np.asarray(alat)
    dtime = np.asarray(dtime)

    # Shape check
    if not (dtime.shape == alon.shape == alat.shape):
        raise ValueError("Input arrays must have the same shape.")

    # pd.to_datetime requires 1-D arrays, therefore we need to flatten them
    # and record the initial shape to reshape back the result
    initial_shape = dtime.shape

    alon = np.reshape(alon, alon.size)
    alat = np.reshape(alat, alat.size)
    dtime = np.reshape(dtime, dtime.size)

    # Once the arrays are flat make sure dtime array acts as dtime object
    dtime = pd.to_datetime(dtime)

    # Initialize result
    solzen = np.zeros(shape=dtime.shape)

    # Compute solar zenith angle for each entry
    for i in range(0, dtime.size):
        jday = PyIRI.main_library.juldat(dtime[i])
        slon, slat = PyIRI.main_library.subsolar_point(jday)
        solzen[i] = PyIRI.main_library.solar_zenith(slon,
                                                    slat,
                                                    alon[i],
                                                    alat[i])

    # Reform the result to the original shape
    solzen = np.reshape(solzen, initial_shape)
>>>>>>> 262413d3
    return solzen<|MERGE_RESOLUTION|>--- conflicted
+++ resolved
@@ -694,7 +694,6 @@
 
 # -----------------------------------------------------------------------------
 # -----------------------------------------------------------------------------
-<<<<<<< HEAD
 def download_Jason_TEC(time_start,
                        time_finish,
                        save_dir,
@@ -2098,7 +2097,6 @@
         i_lon = PyVALION.library.nearest_element(alon_grid, alon[it])
         solzen[it] = solzen_grid[it, i_lat, i_lon]
 
-=======
 def sza_data_space(dtime, alon, alat):
     """Compute solar zenith angles for a sequence of times and locations.
 
@@ -2157,5 +2155,4 @@
 
     # Reform the result to the original shape
     solzen = np.reshape(solzen, initial_shape)
->>>>>>> 262413d3
     return solzen