--- conflicted
+++ resolved
@@ -22,12 +22,9 @@
 from PyVALION.library import make_empty_dict_data_jason
 from PyVALION.library import mask_dict
 from PyVALION.library import nearest_element
-<<<<<<< HEAD
 from PyVALION.library import robust_iterative_filter
 from PyVALION.library import round_and_stringify
-=======
 from PyVALION.library import sza_data_space
->>>>>>> 262413d3
 
 
 def test_nearest_element_basic():
@@ -102,7 +99,6 @@
     assert freq2den(freq) == expected
 
 
-<<<<<<< HEAD
 # Test core for Jason TEC code
 def test_extract_first_date_valid():
     """Test extract_first_date valid."""
@@ -293,7 +289,6 @@
     solzen = compute_solzen(time_start, 90, adtime, alon, alat)
     assert solzen.shape == (len(adtime),)
     assert np.all(np.isfinite(solzen))
-=======
 def test_sza_data_space_mismatched_lengths():
     """Test sza_data_space with mismatched input lengths."""
     dtime = np.array([pd.Timestamp("2025-01-01 00:00")])
@@ -317,5 +312,4 @@
 
     expected = np.array([[64.17772638, 81.58068788]])
     assert np.allclose(result, expected, atol=1e-6), (
-        f"Expected {expected}, got {result}")
->>>>>>> 262413d3
+        f"Expected {expected}, got {result}")